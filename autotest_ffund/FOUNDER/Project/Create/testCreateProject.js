var webdriver = require('selenium-webdriver');
var chrome = require('selenium-webdriver/chrome');
var By = webdriver.By;
var until = webdriver.until;
var readline = require('readline');
var fs = require('fs');
var path = require('path');
var { loginFounder } = require('../../../Login-Register/Login/loginHelper');
const { log } = require('console');

/**
 * Helper function to scroll to an element and click it safely
 * @param {webdriver.WebDriver} browser - The Selenium WebDriver instance
 * @param {webdriver.WebElement} element - The element to scroll to and click
 * @param {string} elementDescription - Description for logging
 * @returns {Promise<boolean>} - Returns true if successful, false otherwise
 */
async function scrollAndClick(browser, element, elementDescription) {
    try {
        // First check if the element is present
        if (!element) {
            console.error(`${elementDescription} not found`);
            return false;
        }

        // Scroll the element into view in the center of the viewport
        await browser.executeScript(
            "arguments[0].scrollIntoView({ block: 'center', inline: 'nearest' });",
            element
        );

        // Short pause to allow the page to settle after scrolling
        await browser.sleep(500);

        // Check if element is visible and enabled before clicking
        const isDisplayed = await element.isDisplayed();
        const isEnabled = await element.isEnabled();

        if (!isDisplayed) {
            console.error(`${elementDescription} is not visible`);
            return false;
        }

        if (!isEnabled) {
            console.error(`${elementDescription} is not enabled`);
            return false;
        }

        // Click the element
        await element.click();
        console.log(`Successfully clicked on ${elementDescription}`);
        return true;
    } catch (error) {
        console.error(`Failed to scroll and click ${elementDescription}: ${error.message}`);
        return false;
    }
}

(async function testCreateProject() {
    let browser = new webdriver.Builder()
        .forBrowser('chrome')
        .setChromeOptions(
            new chrome.Options().addArguments(
                '--disable-gpu',
                '--no-sandbox',
                '--disable-dev-shm-usage'
            )
        )
        .build();

    try {
        console.log('=== STARTING PROJECT CREATION TEST ===');

        // Step 1: Navigate to homepage and login as founder
        await browser.get('https://deploy-f-fund-b4n2.vercel.app');
        await browser.manage().window().maximize();
        console.log('1. Window maximized!');

        await browser.sleep(2000);

        // Login as founder
<<<<<<< HEAD
        const email = 'thanhdat01@gmail.com';
=======
        const email = 'hoanganh01@gmail.com';
>>>>>>> d29b1efd
        const password = '123456';
        const totalAmount = 8000;
        const isLoggedIn = await loginFounder(browser, email, password);

        if (!isLoggedIn) {
            console.log('Login failed. Exiting test.');
            return;
        }
        console.log('2. Successfully logged in as founder');

        await browser.sleep(3000);

        // Step 2: Check team membership through user menu
        console.log('3. Navigating to team page to check membership');

        // First click the user menu button
        let userMenuButton = await browser.wait(
            until.elementLocated(By.xpath("//button[@aria-label='User menu']")),
            10000
        );
        await userMenuButton.click();

        await browser.sleep(1000);

        // Then click the Manage Team option
        let manageTeamButton = await browser.wait(
            until.elementLocated(By.xpath("//a[normalize-space()='Manage Team']")),
            10000
        );
        await manageTeamButton.click();

        await browser.sleep(3000);

        // Check if user has a team
        let hasTeam = false;
        try {
            let teamSection = await browser.findElement(By.xpath("//div[contains(@class, 'team-main-area')]"));
            hasTeam = true;
            console.log('4. Team found. User is eligible to create a project.');
        } catch (error) {
            console.log('4. No team found. User should create or join a team first.');
            throw new Error('User must be part of a team to create a project');
        }

        // Step 3: Navigate to create project page
        console.log('5. Navigating to create project page');

        // Try multiple strategies to find the Create Project button
        const buttonStrategies = [
            // Strategy 1: Text-based XPath
            {
                locator: By.xpath("//a[contains(text(), 'Make it happen') or contains(text(), 'Create Project') or contains(text(), 'Make It Happen')]"),
                description: "Text-based strategy"
            },
            // Strategy 2: CTA content class
            {
                locator: By.css(".cta-content a.main-btn"),
                description: "CTA content class strategy"
            },
            // Strategy 3: Generic navbar link
            {
                locator: By.css("header a.main-btn, nav a.main-btn"),
                description: "Navbar link strategy"
            },
            // Strategy 4: Any main button with relevant href
            {
                locator: By.css("a.main-btn[href*='create-project'], a[href*='create-project']"),
                description: "URL pattern strategy"
            },
            // Strategy 5: Try with case insensitive contains
            {
                locator: By.xpath("//a[contains(translate(text(), 'ABCDEFGHIJKLMNOPQRSTUVWXYZ', 'abcdefghijklmnopqrstuvwxyz'), 'make it happen')]"),
                description: "Case-insensitive text strategy"
            }
        ];

        // Try each strategy with a short timeout
        let makeItHappenButton = null;
        let foundStrategy = null;

        for (const strategy of buttonStrategies) {
            try {
                console.log(`Trying to find "Make it happen" button using ${strategy.description}...`);
                makeItHappenButton = await browser.wait(
                    until.elementLocated(strategy.locator),
                    5000 // Shorter timeout for each attempt
                );
                foundStrategy = strategy.description;
                console.log(`Found "Make it happen" button using ${strategy.description}`);
                break;
            } catch (error) {
                console.log(`Strategy ${strategy.description} failed`);
            }
        }

        // If all strategies fail, try looking at specific parts of the page
        if (!makeItHappenButton) {
            console.log("Targeted strategies failed. Trying a page scan approach...");

            // Get all links on the page
            const allLinks = await browser.findElements(By.css('a'));
            console.log(`Found ${allLinks.length} links on the page`);

            // Scan through links looking for text content
            for (const link of allLinks) {
                try {
                    const linkText = await link.getText();
                    const linkHref = await link.getAttribute('href');

                    if (
                        linkText.toLowerCase().includes('make it happen') ||
                        linkText.toLowerCase().includes('create project') ||
                        (linkHref && linkHref.includes('create-project'))
                    ) {
                        makeItHappenButton = link;
                        console.log(`Found button through page scan: "${linkText}" with href: ${linkHref}`);
                        break;
                    }
                } catch (error) {
                    // Ignore errors for individual links
                }
            }
        }

        // If still not found, navigate directly to the create project page
        if (!makeItHappenButton) {
            console.log('Could not find "Make it happen" button - navigating to create-project page directly');
            await browser.get('https://deploy-f-fund-b4n2.vercel.app/create-project');
            console.log('Directly navigated to create-project page');
        } else {
            // Click the button if found
            try {
                await scrollAndClick(browser, makeItHappenButton, "Make it happen button");
            } catch (clickError) {
                console.log('Error clicking the found button, trying direct navigation:', clickError.message);
                await browser.get('https://deploy-f-fund-b4n2.vercel.app/create-project');
            }
        }

        await browser.sleep(5000);

        // Step 4: Rules & Terms section
        console.log('6. Completing Rules & Terms section');

        // Check if already at rules page or if we need to navigate there
        let currentUrl = await browser.getCurrentUrl();
        if (currentUrl.includes('create-project')) {
            // Check for and accept terms checkbox
            try {
                let termsCheckbox = await browser.wait(
                    until.elementLocated(By.xpath("//input[@type='checkbox']")),
                    10000
                );
                await scrollAndClick(browser, termsCheckbox, "Terms checkbox");
                console.log('7. Terms and conditions accepted');

                // Click continue button
                let continueButton = await browser.wait(
                    until.elementLocated(By.xpath("//button[contains(text(), 'Continue')]")),
                    10000
                );
                await scrollAndClick(browser, continueButton, "Continue button");
                console.log('8. Proceeding to Basic Information');

                await browser.sleep(3000);
            } catch (error) {
                console.log('No terms page found or already on Basic Information section:', error.message);
            }
        }

        // Step 5: Basic Information section
        console.log('9. Completing Basic Information section');

        // Generate unique project title with timestamp
        const projectTitle = `Automation Test Project ${Date.now()}`;

        // Fill project title
        let titleField = await browser.wait(
            until.elementLocated(By.id('title')),
            10000
        );
        await titleField.clear();
        await titleField.sendKeys(projectTitle);
        console.log(`10. Project title set to: ${projectTitle}`);

        // Fill project description
        let descriptionField = await browser.findElement(By.id('shortDescription'));
        await descriptionField.clear();
        await descriptionField.sendKeys('This is an automated test project. It demonstrates the project creation flow.');
        console.log('11. Project description added');

        // Select category
        let categoryDropdown = await browser.findElement(By.xpath("//select[@id='categoryId']"));
        await scrollAndClick(browser, categoryDropdown, "Category dropdown");
        await browser.sleep(1000);

        let categoryOptions = await browser.findElements(By.css('select[id="categoryId"] option'));
        if (categoryOptions.length > 1) {
            await scrollAndClick(browser, categoryOptions[1], "Category option");
            console.log('12. Project category selected');

            // Select subcategory if available
            await browser.sleep(1000);
            try {
                let subcategoryCheckbox = await browser.findElement(
                    By.css('input[type="checkbox"][name^="subcat-"]')
                );
                await scrollAndClick(browser, subcategoryCheckbox, "Subcategory checkbox");
                console.log('13. Subcategory selected');
            } catch (error) {
                console.log('No subcategories available for this category');
            }
        }

        // Select location
        let locationDropdown = await browser.findElement(By.id('location'));
        await scrollAndClick(browser, locationDropdown, "Location dropdown");
        let locationOptions = await browser.findElements(By.css('select[id="location"] option'));
        if (locationOptions.length > 1) {
            await scrollAndClick(browser, locationOptions[1], "Location option");
            console.log('14. Project location selected');
        }

        // Set target amount
        let amountField = await browser.findElement(By.id('totalTargetAmount'));
        await amountField.clear();
        await browser.sleep(1000);
        await browser.executeScript("arguments[0].value = '';", amountField);
        await browser.sleep(500);
        await amountField.sendKeys(totalAmount);
        await browser.sleep(1000);

        // Verify the value was set correctly
        const actualAmount = await amountField.getAttribute('value');
        console.log(`15. Target amount set to ${actualAmount}`);

        // Fill optional fields
        let projectUrlField = await browser.findElement(By.id('projectUrl'));
        await projectUrlField.clear();
        await projectUrlField.sendKeys('https://example.com/myproject');
        console.log('17. Project URL added');

        let socialMediaField = await browser.findElement(By.id('mainSocialMediaUrl'));
        await socialMediaField.clear();
        await socialMediaField.sendKeys('https://facebook.com/myproject');
        console.log('18. Social media URL added');

        let videoField = await browser.findElement(By.id('projectVideoDemo'));
        await videoField.clear();
        await videoField.sendKeys('https://youtube.com/watch?v=abcd1234');
        // After setting the video URL
        console.log('19. Video demo URL added');

        await browser.sleep(2000);

        // First scroll to the upload area and wait for it to be in view
        try {
            // Re-find the element before scrolling to it
            let uploadProjectImageFrame = await browser.findElement(By.xpath("(//div[@class='flex justify-center items-center border-2 border-dashed border-gray-300 rounded-lg h-48'])[1]"));
            await browser.executeScript("arguments[0].scrollIntoView({ block: 'center', inline: 'nearest' });", uploadProjectImageFrame);
            await browser.sleep(2000);

            // Find and make visible the file input - with retry mechanism
            let fileInput = null;
            let maxRetries = 3;
            let retryCount = 0;

            while (!fileInput && retryCount < maxRetries) {
                try {
                    // Try different strategies to find the file input
                    fileInput = await browser.findElement(By.css("input[type='file']"));
                    console.log("Found file input using generic selector");
                } catch (error) {
                    try {
                        fileInput = await browser.findElement(By.css("input[type='file'][accept='image/*']"));
                        console.log("Found file input using accept attribute selector");
                    } catch (error) {
                        try {
                            const uploadContainer = await browser.findElement(By.css(".flex.justify-center.items-center.border-2.border-dashed.border-gray-300.rounded-lg.h-48"));
                            fileInput = await uploadContainer.findElement(By.css("input[type='file']"));
                            console.log("Found file input within container");
                        } catch (error) {
                            console.log(`Retry ${retryCount + 1}/${maxRetries}: Could not find file input`);
                            retryCount++;
                            await browser.sleep(1000);
                        }
                    }
                }
            }

            if (!fileInput) {
                throw new Error("Could not find file input element after multiple retries");
            }

            // Make the input visible and enable it
            await browser.executeScript("arguments[0].style.display = 'block'; arguments[0].style.visibility = 'visible'; arguments[0].classList.remove('hidden');", fileInput);
            await browser.sleep(1000);

            // Set the file path
            const imagePath = path.resolve(__dirname, '../Media/img/test.jpg');
            await fileInput.sendKeys(imagePath);
            console.log("Sent image path to input:", imagePath);

            // Wait for upload to begin
            await browser.sleep(2000);

            // Trigger the change event manually to make sure the component processes the file
            await browser.executeScript(`
        const event = new Event('change', { bubbles: true });
        arguments[0].dispatchEvent(event);
    `, fileInput);

            console.log("Triggered change event on file input");

            // Wait for upload to complete - give it more time
            await browser.sleep(10000);

            // Check for success message with retry
            let uploadSuccess = false;
            retryCount = 0;

            while (!uploadSuccess && retryCount < maxRetries) {
                try {
                    let textUploadProjectImageSuccess = await browser.findElement(By.xpath("//span[contains(text(), 'Image uploaded successfully') or contains(@class, 'text-sm')]"));
                    let successText = await textUploadProjectImageSuccess.getText();
                    console.log(`Success message: ${successText}`);
                    uploadSuccess = true;
                } catch (error) {
                    console.log(`Retry ${retryCount + 1}/${maxRetries}: Waiting for upload success message`);
                    retryCount++;
                    await browser.sleep(2000);
                }
            }

            if (!uploadSuccess) {
                console.warn("Could not confirm upload success, but continuing anyway");
            }

        } catch (uploadError) {
            console.error("Error during image upload:", uploadError.message);
            // Continue with the test even if upload fails
        }

        // Wait a moment before proceeding to create project
        await browser.sleep(2000);

        // Submit basic information form - re-find the button to avoid stale element
        let createProjectButton = await browser.findElement(By.xpath("//button[normalize-space()='Create Project']"));
        await scrollAndClick(browser, createProjectButton, "Create Project button");

        await browser.sleep(10000);

        let successCreateProjectMessage = await browser.findElement(By.xpath("//div[@class='bg-green-50 border-l-4 border-green-400 p-4']"));
        await scrollAndClick(browser, successCreateProjectMessage, "Success message");
        await successCreateProjectMessage.isDisplayed();
        let successCreateProjectText = await successCreateProjectMessage.getText();
        console.log(`Success message: ${successCreateProjectText}`);

        await browser.sleep(5000);

        // Continue to next section
        let continueToFundraising = await browser.findElement(By.xpath("//button[@title='Go to Fundraising Information']"));
        await scrollAndClick(browser, continueToFundraising, "Continue to Fundraising button");
        console.log('22. Proceeding to Fundraising Information');

        await browser.sleep(3000);

        let notiPhaseCheck = await browser.findElement(By.xpath("//p[@class='mt-1 text-yellow-700 font-medium']"));
        let notiPhaseText = await notiPhaseCheck.getText();
        console.log(`Notification message: ${notiPhaseText}`);

        await browser.sleep(2000);

        // Step 6: Fundraising Information section
        // For phase 1
        let phase1Goal = 3000;
        let phase2Goal = 5000;

        const firstPhaseAdded = await browser.findElement(By.xpath("//button[normalize-space()='Add Funding Phase']"));
        await scrollAndClick(browser, firstPhaseAdded, "Add Funding Phase button");
    
         await browser.sleep(1000);

        if (firstPhaseAdded) {

            console.log('24. First funding phase added successfully');
            let phase1FundingGoalField = await browser.findElement(By.xpath("//input[@id='phaseFundingGoal']"));
            await phase1FundingGoalField.clear();
            await phase1FundingGoalField.sendKeys(phase1Goal.toString());
            console.log('Phase 1 funding goal set to', phase1Goal);

            await browser.sleep(1000);

            let phase1DurationField = await browser.findElement(By.xpath("//input[@id='phaseDuration']"));
            await phase1DurationField.getText();
            console.log('Phase 1 duration set to', phase1DurationField, 'days');

            await browser.sleep(1000);

            let phase1StartDateField = await browser.findElement(By.xpath("//input[@id='phaseStartDate']"));
            await phase1StartDateField.clear();
            await browser.sleep(8000);


            let createPhaseButton = await browser.findElement(By.xpath("//button[normalize-space()='Add Phase']"));
            await scrollAndClick(browser, createPhaseButton, "Create Phase button");
            
            await browser.sleep(1000);

            try {
                // Switch to the alert
                let alert = await browser.switchTo().alert();

                // Get the text of the alert for logging
                let alertText = await alert.getText();
                console.log('Alert message:', alertText);

                // Accept the alert (click OK)
                await alert.accept();
                console.log('Alert accepted successfully');
            } catch (error) {
                console.log('No alert appeared or error handling alert:', error.message);
            }            

            await browser.sleep(2000);

            let checkPhase1Card = await browser.findElement(By.css("div[class='bg-white border border-gray-200 rounded-lg p-4 shadow-sm hover:shadow transition-shadow']"));
            await checkPhase1Card.isDisplayed();
            console.log('Phase 1 card is displayed!');
            await checkPhase1Card.getText().then(function (text) {
                console.log('Phase 1 card text:', text);
            });

            await browser.sleep(2000);

            let phase1SuccessMessage = await browser.findElement(By.css(".bg-green-50.border-l-4.border-green-400.p-4"));
            await scrollAndClick(browser, phase1SuccessMessage, "Phase 1 Success Message");
            let phase1SuccessText = await phase1SuccessMessage.getText();
            console.log(`Success message: ${phase1SuccessText}`);

        } else {
            console.error('Failed to add first funding phase');
        }

        await browser.sleep(3000);

        // Add second phase - more funding with longer duration
        const secondPhaseAdded = await browser.findElement(By.xpath("//button[normalize-space()='Add Funding Phase']"));
        await scrollAndClick(browser, secondPhaseAdded, "Add Funding Phase button");

        await browser.sleep(1000);

        if (secondPhaseAdded) {
            console.log('25. Second funding phase added successfully');

            let phase2FundingGoalField = await browser.findElement(By.xpath("//input[@id='phaseFundingGoal']"));
            await phase2FundingGoalField.clear();
            await phase2FundingGoalField.sendKeys(phase2Goal.toString());
            console.log('Phase 2 funding goal set to', phase2Goal);

            await browser.sleep(1000);

            let phase2DurationField = await browser.findElement(By.xpath("//input[@id='phaseDuration']"));
            await phase2DurationField.getText();
            console.log('Phase 2 duration set to', phase2DurationField, 'days');

            await browser.sleep(1000);

            let phase2StartDateField = await browser.findElement(By.xpath("//input[@id='phaseStartDate']"));
            await phase2StartDateField.clear();
            await browser.sleep(8000);
            await phase2StartDateField.getText();
            console.log('Phase 2 start date set to ' + phase2StartDateField);

            await browser.sleep(1000);

            let createPhaseButton = await browser.findElement(By.xpath("//button[normalize-space()='Add Phase']"));
            await scrollAndClick(browser, createPhaseButton, "Create Phase button");

            await browser.sleep(1000);

            try {
                // Switch to the alert
                let alert = await browser.switchTo().alert();

                // Get the text of the alert for logging
                let alertText = await alert.getText();
                console.log('Alert message:', alertText);

                // Accept the alert (click OK)
                await alert.accept();
                console.log('Alert accepted successfully');
            } catch (error) {
                console.log('No alert appeared or error handling alert:', error.message);
            }

            await browser.sleep(10000);

            let phase2SuccessMessage = await browser.findElement(By.xpath("//div[@class='bg-green-50 border-l-4 border-green-400 p-4']"));
            await scrollAndClick(browser, phase2SuccessMessage, "Phase 2 Success Message");
            let phase2SuccessText = await phase2SuccessMessage.getText();
            console.log(`Success message: ${phase2SuccessText}`);

            await browser.sleep(2000);
        } else {
            console.error('Failed to add second funding phase');
        }

        await browser.sleep(5000);

        // Step 7: Reward Information section
        console.log('30. Completing Reward Information section');

        let rewardButton = await browser.findElement(By.xpath("//button[@title='Go to Reward Information']"));
        await scrollAndClick(browser, rewardButton, "Reward Information button");
        console.log('31. Proceeding to Reward Information');

        await browser.sleep(2000);

        //Phase 1
        let selectPhase1 = await browser.findElement(By.xpath("//button[normalize-space()='Select Phase']"));
        await selectPhase1.click();
        await browser.sleep(1000);

        let phase1Option = await browser.findElement(By.xpath("//div[@class='py-1']/button[contains(., 'Phase 1')]"));
        await phase1Option.click();
        await browser.sleep(1000);

        let selectedPhaseText = await browser.findElement(By.xpath("//button[contains(@class, 'inline-flex items-center px-3 py-1.5 border')]")).getText();
        console.log(`Selected phase: ${selectedPhaseText}`);

        let phase1AddMilestoneButton = await browser.findElement(By.xpath("//button[normalize-space()='Add First Milestone']"));
        await phase1AddMilestoneButton.click();
        await browser.sleep(1000);

        let phase1_milestoneTitleField = await browser.findElement(By.xpath("//input[@id='milestone-title']"));
        await phase1_milestoneTitleField.clear();
        await phase1_milestoneTitleField.sendKeys('Phase 1 Milestone 1');

        await browser.sleep(1000);

        let phase1_milestoneDescriptionField = await browser.findElement(By.xpath("//textarea[@id='milestone-description']"));
        await phase1_milestoneDescriptionField.clear();
        await phase1_milestoneDescriptionField.sendKeys('Phase 1 Milestone 1 Description');
        await browser.sleep(1000);

        let phase1_milestoneAmountField = await browser.findElement(By.xpath("//input[@id='milestone-price']"));
        await phase1_milestoneAmountField.clear();
        await phase1_milestoneAmountField.sendKeys('600');

        await browser.sleep(1000);

        let phase1_mileStoneCreateButton = await browser.findElement(By.xpath("//button[normalize-space()='Create Milestone']"));
        await phase1_mileStoneCreateButton.click();
        await browser.sleep(2000);

        try {
            // Switch to the alert
            let alert = await browser.switchTo().alert();

            // Get the text of the alert for logging
            let alertText = await alert.getText();
            console.log('Milestone Alert message:', alertText);

            // Accept the alert (click OK)
            await alert.accept();
            console.log('Milestone Alert accepted successfully');
        } catch (error) {
            console.log('No milestone alert appeared or error handling alert:', error.message);
        }

        await browser.sleep(3000);

        let phase1_milestone1_rewardButton = await browser.findElement(By.xpath("//button[normalize-space()='Add Item']"));
        await phase1_milestone1_rewardButton.click();
        await browser.sleep(1000);

        let phase1_milestone1_rewardTitleField = await browser.findElement(By.xpath("//input[@id='item-name']"));
        await phase1_milestone1_rewardTitleField.clear();
        await phase1_milestone1_rewardTitleField.sendKeys('Phase 1 Milestone 1 Reward Item');

        await browser.sleep(1000);

        let phase1_milestone1_rewardQuantityField = await browser.findElement(By.xpath("//input[@id='item-quantity']"));
        await phase1_milestone1_rewardQuantityField.clear();
        await phase1_milestone1_rewardQuantityField.sendKeys('1');
        await browser.sleep(1000);

        let phase1_milestone1_rewardImageLabel = await browser.findElement(By.xpath("(//label[@class='cursor-pointer flex flex-col items-center justify-center h-24 w-24 border-2 border-gray-300 border-dashed rounded-md hover:bg-gray-50'])[1]"));

        let phase1_milestone1_rewardImageInput;
        try {
            phase1_milestone1_rewardImageInput = await phase1_milestone1_rewardImageLabel.findElement(By.css("input[type='file']"));
        } catch (error) {
            try {
                phase1_milestone1_rewardImageInput = await browser.findElement(By.css("input[type='file'][accept='image/*']"));
            } catch (error) {
                phase1_milestone1_rewardImageInput = await browser.findElement(By.css("input[type='file']"));
            }
        }

        await browser.executeScript("arguments[0].style.display = 'block'; arguments[0].style.visibility = 'visible'; arguments[0].classList.remove('hidden');", phase1_milestone1_rewardImageInput);  // FIX HERE - Use the correct variable name
        await browser.sleep(1000);

        // Now send the file path to the actual input element
        const phase1RewardImagePath = path.resolve(__dirname, '../Media/img/item1.jpg');
        await phase1_milestone1_rewardImageInput.sendKeys(phase1RewardImagePath);
        console.log('Attachment uploaded:', phase1RewardImagePath);

        // Trigger change event
        await browser.executeScript(`
    const event = new Event('change', { bubbles: true });
    arguments[0].dispatchEvent(event);
`, phase1_milestone1_rewardImageInput);

        await browser.sleep(2000);

        let phase1_milestone1_rewardAddButton = await browser.findElement(By.xpath("//button[@type='submit'][normalize-space()='Add Item']"));
        await phase1_milestone1_rewardAddButton.click();
        await browser.sleep(8000);

        let successMessage = await browser.findElement(By.xpath("(//div[@class='mb-4 bg-green-50 border-l-4 border-green-400 p-4'])[1]"));
        let successText = await successMessage.getText();
        console.log(`Success message: ${successText}`);

        await browser.sleep(2000);
        //phase 2
        let selectPhase2 = await browser.findElement(By.xpath("button[class='inline-flex items-center px-3 py-1.5 border border-gray-300 text-sm font-medium rounded-md text-gray-700 bg-white hover:bg-gray-50 focus:outline-none focus:ring-2 focus:ring-offset-2 focus:ring-blue-500']"));
        await selectPhase2.click();
        await browser.sleep(1000);

        let phase2Option = await browser.findElement(By.xpath("//div[@class='py-1']/button[contains(., 'Phase 2')]"));
        await phase2Option.click();
        await browser.sleep(1000);

        let selectedPhase2Text = await browser.findElement(By.xpath("//button[contains(@class, 'inline-flex items-center px-3 py-1.5 border')]")).getText();
        console.log(`Selected phase: ${selectedPhase2Text}`);

        let phase2AddMilestoneButton = await browser.findElement(By.xpath("//button[normalize-space()='Add First Milestone']"));
        await phase2AddMilestoneButton.click();
        await browser.sleep(1000);

        let phase2_milestoneTitleField = await browser.findElement(By.xpath("//input[@id='milestone-title']"));
        await phase2_milestoneTitleField.clear();
        await phase2_milestoneTitleField.sendKeys('Phase 2 Milestone 1');

        await browser.sleep(1000);

        let phase2_milestoneDescriptionField = await browser.findElement(By.xpath("//textarea[@id='milestone-description']"));
        await phase2_milestoneDescriptionField.clear();
        await phase2_milestoneDescriptionField.sendKeys('Phase 2 Milestone 1 Description');
        await browser.sleep(1000);

        let phase2_milestoneAmountField = await browser.findElement(By.xpath("//input[@id='milestone-price']"));
        await phase2_milestoneAmountField.clear();
        await phase2_milestoneAmountField.sendKeys('700');

        await browser.sleep(1000);

        let phase2_mileStoneCreateButton = await browser.findElement(By.xpath("//button[normalize-space()='Create Milestone']"));
        await phase2_mileStoneCreateButton.click();
        await browser.sleep(1000);

        try {
            // Switch to the alert
            let alert = await browser.switchTo().alert();

            // Get the text of the alert for logging
            let alertText = await alert.getText();
            console.log('Milestone Alert message:', alertText);

            // Accept the alert (click OK)
            await alert.accept();
            console.log('Milestone Alert accepted successfully');
        } catch (error) {
            console.log('No milestone alert appeared or error handling alert:', error.message);
        }

        await browser.sleep(3000);

        let phase2_milestone1_rewardButton = await browser.findElement(By.xpath("//button[normalize-space()='Add Item']"));
        await phase2_milestone1_rewardButton.click();
        await browser.sleep(1000);

        let phase2_milestone1_rewardTitleField = await browser.findElement(By.xpath("//input[@id='item-name']"));
        await phase2_milestone1_rewardTitleField.clear();
        await phase2_milestone1_rewardTitleField.sendKeys('Phase 2 Milestone 1 Reward Item');

        await browser.sleep(1000);

        let phase2_milestone1_rewardQuantityField = await browser.findElement(By.xpath("//input[@id='item-quantity']"));
        await phase2_milestone1_rewardQuantityField.clear();
        await phase2_milestone1_rewardQuantityField.sendKeys('1');

        await browser.sleep(1000);

        let phase2_milestone1_rewardImageLabel = await browser.findElement(By.xpath("(//label[@class='cursor-pointer flex flex-col items-center justify-center h-24 w-24 border-2 border-gray-300 border-dashed rounded-md hover:bg-gray-50'])[1]"));

        let phase2_milestone1_rewardImageInput;
        try {
            phase2_milestone1_rewardImageInput = await phase2_milestone1_rewardImageLabel.findElement(By.css("input[type='file']"));
        } catch (error) {
            try {
                phase2_milestone1_rewardImageInput = await browser.findElement(By.css("input[type='file'][accept='image/*']"));
            } catch (error) {
                phase2_milestone1_rewardImageInput = await browser.findElement(By.css("input[type='file']"));
            }
        }
        await browser.executeScript("arguments[0].style.display = 'block'; arguments[0].style.visibility = 'visible'; arguments[0].classList.remove('hidden');", phase2_milestone1_rewardImageInput);
        await browser.sleep(1000);

        const phase2RewardImagePath = path.resolve(__dirname, '../Media/img/item1.jpg');
        await phase2_milestone1_rewardImageInput.sendKeys(phase2RewardImagePath);
        console.log('Attachment uploaded:', phase2RewardImagePath);

        await browser.executeScript(`
    const event = new Event('change', { bubbles: true });
    arguments[0].dispatchEvent(event);
`, phase2_milestone1_rewardImageInput);

        await browser.sleep(2000);

        let phase2_milestone1_rewardAddButton = await browser.findElement(By.xpath("//button[@type='submit'][normalize-space()='Add Item']"));
        await phase2_milestone1_rewardAddButton.click();
        await browser.sleep(8000);

        let phase2SuccessMessage = await browser.findElement(By.xpath("(//div[@class='mb-4 bg-green-50 border-l-4 border-green-400 p-4'])[1]"));
        let phase2SuccessText = await phase2SuccessMessage.getText();
        console.log(`Success message: ${phase2SuccessText}`);

        // Continue to Project Story section
        let continueToStory = await browser.findElement(By.xpath("//button[@title='Go to Project Story']"));
        await scrollAndClick(browser, continueToStory, "Continue to Project Story button");
        console.log('42. Proceeding to Project Story');

        await browser.sleep(8000);

        let storyField = await browser.findElement(By.xpath("(//div[@class='flex-grow overflow-y-auto p-4 bg-white'])[1]"));
        await browser.executeScript("arguments[0].scrollIntoView({ block: 'center', inline: 'nearest' });", storyField);

        await browser.sleep(40000);

        let createStoryButton = await browser.findElement(By.xpath("//button[normalize-space()='Create Story']"));
        await scrollAndClick(browser, createStoryButton, "Create Story button");
        await browser.sleep(1000);

        // go to team info
        let teamInfoButton = await browser.findElement(By.xpath("//button[@title='Go to Founder Profile']"));
        await scrollAndClick(browser, teamInfoButton, "Team Info button");
        console.log('43. Proceeding to Team Information');
        await browser.sleep(10000);


        // Navigate to Required Documents section
        let documentsButton = await browser.findElement(By.xpath("//div[normalize-space()='7. Required Documents']"));
        await scrollAndClick(browser, documentsButton, "Documents button");
        console.log('44. Proceeding to Required Documents');
        await browser.sleep(3000);

        // SWOT Analysis document upload
        let swotAnalysisLabel = await browser.findElement(By.xpath("//label[@for='swotAnalysis'][normalize-space()='Upload document']"));
        await swotAnalysisLabel.isDisplayed();

        // Find the hidden input element and make it visible
        let swotAnalysisInput = await browser.findElement(By.id("swotAnalysis"));
        await browser.executeScript("arguments[0].style.display = 'block'; arguments[0].style.visibility = 'visible';", swotAnalysisInput);
        await browser.sleep(1000);

        // Set the file path
        let swotFile = path.resolve(__dirname, '../Media/documents/SWOT and GAP Analyses and Worksheet Example.pdf');
        await swotAnalysisInput.sendKeys(swotFile);
        console.log('SWOT Analysis document uploaded:', swotFile);
        await browser.sleep(8000);

        // Check for success message
        try {
            let swotSuccessMessage = await browser.findElement(By.xpath("//div[contains(@class, 'bg-green-50') and contains(@class, 'text-green-800')]"));
            let swotSuccessText = await swotSuccessMessage.getText();
            console.log(`Success message: ${swotSuccessText}`);
        } catch (error) {
            console.warn("SWOT Analysis success message not found, but continuing");
        }
        await browser.sleep(2000);

        // Business Model Canvas document upload
        let businessModelCanvasLabel = await browser.findElement(By.xpath("//label[@for='businessModelCanvas'][normalize-space()='Upload document']"));
        await businessModelCanvasLabel.isDisplayed();

        // Find the hidden input element and make it visible
        let businessModelCanvasInput = await browser.findElement(By.id("businessModelCanvas"));
        await browser.executeScript("arguments[0].style.display = 'block'; arguments[0].style.visibility = 'visible';", businessModelCanvasInput);
        await browser.sleep(1000);

        // Set the file path
        let businessModelFile = path.resolve(__dirname, '../Media/documents/Business Model Canvas.pdf');
        await businessModelCanvasInput.sendKeys(businessModelFile);
        console.log('Business Model Canvas document uploaded:', businessModelFile);
        await browser.sleep(20000);

        // Check for success message
        try {
            let businessModelSuccessMessage = await browser.findElement(By.xpath("//div[contains(@class, 'bg-green-50') and contains(@class, 'text-green-800')]"));
            let businessModelSuccessText = await businessModelSuccessMessage.getText();
            console.log(`Success message: ${businessModelSuccessText}`);
        } catch (error) {
            console.warn("Business Model Canvas success message not found, but continuing");
        }
        await browser.sleep(2000);

        // Business Plan document upload
        let businessPlanLabel = await browser.findElement(By.xpath("//label[@for='businessPlan'][normalize-space()='Upload document']"));
        await businessPlanLabel.isDisplayed();

        // Find the hidden input element and make it visible
        let businessPlanInput = await browser.findElement(By.id("businessPlan"));
        await browser.executeScript("arguments[0].style.display = 'block'; arguments[0].style.visibility = 'visible';", businessPlanInput);
        await browser.sleep(1000);

        // Set the file path
        let businessPlanFile = path.resolve(__dirname, '../Media/documents/Business Plan.pdf');
        await businessPlanInput.sendKeys(businessPlanFile);
        console.log('Business Plan document uploaded:', businessPlanFile);
        await browser.sleep(20000);

        // Check for success message
        try {
            let businessPlanSuccessMessage = await browser.findElement(By.xpath("//div[contains(@class, 'bg-green-50') and contains(@class, 'text-green-800')]"));
            let businessPlanSuccessText = await businessPlanSuccessMessage.getText();
            console.log(`Success message: ${businessPlanSuccessText}`);
        } catch (error) {
            console.warn("Business Plan success message not found, but continuing");
        }
        await browser.sleep(2000);

        // Market Research document upload
        let marketResearchLabel = await browser.findElement(By.xpath("//label[@for='marketResearch'][normalize-space()='Upload document']"));
        await marketResearchLabel.isDisplayed();

        // Find the hidden input element and make it visible
        let marketResearchInput = await browser.findElement(By.id("marketResearch"));
        await browser.executeScript("arguments[0].style.display = 'block'; arguments[0].style.visibility = 'visible';", marketResearchInput);
        await browser.sleep(1000);

        // Set the file path
        let marketResearchFile = path.resolve(__dirname, '../Media/documents/market.pdf');
        await marketResearchInput.sendKeys(marketResearchFile);
        console.log('Market Research document uploaded:', marketResearchFile);
        await browser.sleep(20000);

        // Check for success message
        try {
            let marketResearchSuccessMessage = await browser.findElement(By.xpath("//div[contains(@class, 'bg-green-50') and contains(@class, 'text-green-800')]"));
            let marketResearchSuccessText = await marketResearchSuccessMessage.getText();
            console.log(`Success message: ${marketResearchSuccessText}`);
        } catch (error) {
            console.warn("Market Research success message not found, but continuing");
        }
        await browser.sleep(2000);

        // Financial Information document upload
        let financialPlanLabel = await browser.findElement(By.xpath("//label[@for='financialInformation'][normalize-space()='Upload document']"));
        await financialPlanLabel.isDisplayed();

        // Find the hidden input element and make it visible
        let financialPlanInput = await browser.findElement(By.id("financialInformation"));
        await browser.executeScript("arguments[0].style.display = 'block'; arguments[0].style.visibility = 'visible';", financialPlanInput);
        await browser.sleep(1000);

        // Set the file path
        let financialPlanFile = path.resolve(__dirname, '../Media/documents/Financial Information.pdf');
        await financialPlanInput.sendKeys(financialPlanFile);
        console.log('Financial Information document uploaded:', financialPlanFile);
        await browser.sleep(20000);

        // Check for success message
        try {
            let financialPlanSuccessMessage = await browser.findElement(By.xpath("//div[contains(@class, 'bg-green-50') and contains(@class, 'text-green-800')]"));
            let financialPlanSuccessText = await financialPlanSuccessMessage.getText();
            console.log(`Success message: ${financialPlanSuccessText}`);
        } catch (error) {
            console.warn("Financial Information success message not found, but continuing");
        }
        await browser.sleep(2000);

        //go to payment account
        let paymentAccountButton = await browser.findElement(By.xpath("//button[@title='Go to Payment Information']"));
        await scrollAndClick(browser, paymentAccountButton, "Payment Account button");
        console.log('50. Proceeding to Payment Account Information');

        await browser.sleep(3000);

        let submitButton;
        try {
            submitButton = await browser.findElement(By.xpath("//button[normalize-space()='Submit Project']"));
        } catch (error) {
            console.log("Submit button not found, scrolling to bottom to find it");
            await browser.executeScript("window.scrollTo(0, document.body.scrollHeight)");
            await browser.sleep(2000);
            submitButton = await browser.findElement(By.xpath("//button[normalize-space()='Submit Project']"));
        }

        await scrollAndClick(browser, submitButton, "Submit Project button");
        console.log('53. Submit Project button clicked');

        await browser.sleep(10000);

    } catch (error) {
        console.error('TEST FAILED:', error);

        // Take screenshot on error
        try {
            const errorDir = 'D:\\FE_FFUND\\autotest_ffund\\FOUNDER\\Project\\Media\\error';
            if (!fs.existsSync(errorDir)) {
                fs.mkdirSync(errorDir, { recursive: true });
                console.log(`Created directory: ${errorDir}`);
            }

            const timestamp = new Date().toISOString().replace(/:/g, '-').replace(/\..+/, '');
            const errorImagePath = `${errorDir}\\project-creation-error-${timestamp}.png`;

            let errorScreenshot = await browser.takeScreenshot();
            fs.writeFileSync(errorImagePath, errorScreenshot, 'base64');
            console.log(`Error screenshot saved as ${errorImagePath}`);
        } catch (screenshotError) {
            console.error('Failed to capture error screenshot:', screenshotError);
        }
    } finally {
        if (browser) {
            await browser.quit();
            console.log('Browser closed');
        }
    }
})();<|MERGE_RESOLUTION|>--- conflicted
+++ resolved
@@ -79,11 +79,7 @@
         await browser.sleep(2000);
 
         // Login as founder
-<<<<<<< HEAD
-        const email = 'thanhdat01@gmail.com';
-=======
         const email = 'hoanganh01@gmail.com';
->>>>>>> d29b1efd
         const password = '123456';
         const totalAmount = 8000;
         const isLoggedIn = await loginFounder(browser, email, password);
