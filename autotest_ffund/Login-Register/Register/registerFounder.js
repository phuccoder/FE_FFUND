--- conflicted
+++ resolved
@@ -34,17 +34,10 @@
             10000
         );
         await registerButton.click();
-<<<<<<< HEAD
-        console.log('Register button clicked!');
-
-        let fullNameField = await browser.wait(until.elementLocated(By.css("input[placeholder='Enter your full name']")),
-            1000
-=======
         console.log('Register button clicked!');     
         let fullNameField = await browser.wait(
             until.elementLocated(By.css("input[placeholder='Enter your full name']")),
             10000
->>>>>>> 5a41c14d
         );
         await fullNameField.click();
         await fullNameField.clear();
