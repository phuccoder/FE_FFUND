import React, { useState, useEffect } from "react";
import { useRootContext } from "@/context/context";
import SearchIcon from "./SearchIcon";
import Social from "./Social";
import { ChevronDown, LogOut, User, FileText, Users, ClipboardList, Mail, Bell } from "lucide-react";
import { authenticate } from "src/services/authenticate";
import Link from "../Reuseable/Link";
import NotificationDropdown from "@/components/Notifications/NotificationDropdown";

const MENU_ITEMS = {
  FOUNDER: [
    { label: 'Profile', icon: User, href: '/profile' },
    { label: 'Request/Report', icon: ClipboardList, href: '/requests' },
<<<<<<< HEAD
    { label: 'Manage Project', icon: FileText, href: '/project-management' },
=======
    { label: 'Manage Project', icon: FileText, href: '/edit-project' },
>>>>>>> f416a4c5
    { label: 'Manage Team', icon: Users, href: '/team-members' },
    { label: 'Manage Invitation', icon: Mail, href: '/invitation' }
  ],
  INVESTOR: [
    { label: 'Profile', icon: User, href: '/profile' },
    { label: 'Funded Project', icon: FileText, href: '/funded-projects' },
    { label: 'Request/Report', icon: ClipboardList, href: '/requests' },
    { label: 'Manage Reward', icon: Mail, href: '/reward' }
  ]
};

const HeaderInfo = ({ socials, searchColor }) => {
  const { toggleMenu, toggleSearch } = useRootContext();
  const [isLoggedIn, setIsLoggedIn] = useState(false);
  const [userRole, setUserRole] = useState(null);
  const [showDropdown, setShowDropdown] = useState(false);
  const [unreadNotifications, setUnreadNotifications] = useState(0);

  useEffect(() => {
    const checkAuthStatus = () => {
      const token = localStorage.getItem('accessToken');
      const role = localStorage.getItem('role');
      
      console.log('Retrieved from localStorage - Role:', role);
      
      if (token && role) {
        setIsLoggedIn(true);
        setUserRole(role);
      } else {
        setIsLoggedIn(false);
        setUserRole(null);
      }
    };

    // Run immediately on mount
    checkAuthStatus();
    
    // Add storage event listener
    window.addEventListener('storage', checkAuthStatus);
    
    return () => {
      window.removeEventListener('storage', checkAuthStatus);
    };
  }, []);

  // Log when userRole changes (useful for debugging)
  useEffect(() => {
    console.log('Current userRole state:', userRole);
  }, [userRole]);

  const handleLogout = async () => {
    try {
      await authenticate.logout();
      localStorage.removeItem('accessToken');
      localStorage.removeItem('refreshToken');
      localStorage.removeItem('role');
      setIsLoggedIn(false);
      setUserRole(null);
      setShowDropdown(false);
      window.dispatchEvent(new Event('storage'));
    } catch (error) {
      console.error('Logout error:', error);
    }
  };

  // Function to determine which menu items to show
  const getMenuItems = () => {
    if (!userRole) {
      return [];
    }
    
    // Check if the exact role exists in our MENU_ITEMS
    if (MENU_ITEMS[userRole]) {
      return MENU_ITEMS[userRole];
    }
    
    // Alternative: the role might be in the format "ROLE_FOUNDER", so check for that
    const roleWithoutPrefix = userRole.replace('ROLE_', '');
    if (MENU_ITEMS[roleWithoutPrefix]) {
      return MENU_ITEMS[roleWithoutPrefix];
    }
    
    // Fallback to an empty array if no matching role is found
    return [];
  };

  return (
    <div className="header-info d-flex align-items-center">
      {socials && <Social socials={socials} />}
      
      <div className="search d-none d-lg-block">
        <button 
          className="cursor-pointer bg-transparent border-0" 
          onClick={toggleSearch}
          aria-label="Search"
        >
          <SearchIcon color={searchColor} />
        </button>
      </div>

      {isLoggedIn && (
        <>
          {/* Notification Dropdown */}
          <div className="notification-dropdown d-none d-sm-block ml-15">
            <NotificationDropdown />
          </div>

          <div className="info d-none d-sm-block relative">
            <button
              onClick={() => setShowDropdown(!showDropdown)}
              className="flex items-center space-x-1 px-4 py-2 text-gray-700 hover:bg-gray-100 rounded-md"
              aria-expanded={showDropdown}
              aria-label="User menu"
            >
              <User size={20} />
              <ChevronDown size={16} />
            </button>

            {showDropdown && (
              <div 
                className="absolute right-0 mt-2 w-48 bg-white rounded-md shadow-lg py-1 z-50"
                role="menu"
              >
                {getMenuItems().map((item, index) => {
                  const ItemIcon = item.icon;
                  return (
                    <Link
                      key={index}
                      href={item.href}
                      className="flex items-center px-4 py-2 text-sm text-gray-700 hover:bg-gray-100"
                      role="menuitem"
                    >
                      <ItemIcon size={16} className="mr-2" />
                      {item.label}
                    </Link>
                  );
                })}
                <button
                  onClick={handleLogout}
                  className="flex items-center w-full px-4 py-2 text-sm text-red-600 hover:bg-gray-100"
                  role="menuitem"
                >
                  <LogOut size={16} className="mr-2" />
                  Logout
                </button>
              </div>
            )}
          </div>
        </>
      )}

      <button
        onClick={toggleMenu}
        className="toggle-btn ml-30 canvas_open d-lg-none d-block bg-transparent border-0"
        aria-label="Toggle menu"
      >
        <i className="fa fa-bars"></i>
      </button>
    </div>
  );
};

export default HeaderInfo;<|MERGE_RESOLUTION|>--- conflicted
+++ resolved
@@ -11,11 +11,7 @@
   FOUNDER: [
     { label: 'Profile', icon: User, href: '/profile' },
     { label: 'Request/Report', icon: ClipboardList, href: '/requests' },
-<<<<<<< HEAD
-    { label: 'Manage Project', icon: FileText, href: '/project-management' },
-=======
     { label: 'Manage Project', icon: FileText, href: '/edit-project' },
->>>>>>> f416a4c5
     { label: 'Manage Team', icon: Users, href: '/team-members' },
     { label: 'Manage Invitation', icon: Mail, href: '/invitation' }
   ],
