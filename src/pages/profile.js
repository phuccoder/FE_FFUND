import { useState, useEffect } from 'react';
import { Container, Row, Col, Nav, Tab } from 'react-bootstrap';
import Head from 'next/head';
import BasicProfileInfo from '../components/profile/BasicProfileInfo';
import ExtendedProfileInfo from '../components/profile/ExtendedProfileInfo';
import RequestManager from '../components/Request/RequestManager';
import UserAddressManager from '../components/UserAddress/userAddressManager';
import Header from '@/components/Header/Header';
import Layout from '@/components/Layout/Layout';
import { getUserById } from '../services/userService';
import { ProtectedRoute } from '@/components/ProtectedRoute';

function ProfilePage() {
    const [key, setKey] = useState('basic');
    const [userRole, setUserRole] = useState(null);

    useEffect(() => {
        const fetchUserRole = async () => {
            try {
                const userData = await getUserById();
                setUserRole(userData.roles);
            } catch (error) {
                console.error('Error fetching user role:', error);
            }
        };

        fetchUserRole();
    }, []);

    useEffect(() => {
        if (key === 'request-report') {
            console.log('Fetching requests for Request/Report tab...');
        }
    }, [key]);

    return (
        <>
            <Layout>
                <Header />
                <Head>
                    <title>User Profile</title>
                </Head>
                <Container className="py-5">
                    <h1 className="text-3xl font-bold mb-5">User Profile</h1>


                    <Tab.Container id="profile-tabs" activeKey={key} onSelect={(k) => setKey(k)}>
                        <Row>
                            {/* Tabs trên cùng một hàng ngang */}
                            <Col sm={12}>
                                <Nav variant="tabs" className="border-b border-gray-200 flex justify-center">
                                    <Nav.Item>
                                        <Nav.Link
                                            eventKey="basic"
                                            className={`px-4 py-2 font-medium ${key === 'basic' ? 'text-yellow-500 border-b-2 border-yellow-500' : 'text-gray-500 hover:text-gray-700'}`}
                                        >
                                            Basic Information
                                        </Nav.Link>
                                    </Nav.Item>
                                    <Nav.Item>
                                        <Nav.Link
<<<<<<< HEAD
                                            eventKey="address"
                                            className={`px-4 py-2 font-medium ${key === 'address' ? 'text-yellow-500 border-b-2 border-yellow-500' : 'text-gray-500 hover:text-gray-700'}`}
                                        >
                                            Address
                                        </Nav.Link>
                                    </Nav.Item>
=======
                                            eventKey="request-report"
                                            className={`px-4 py-2 font-medium ${key === 'request-report' ? 'text-yellow-500 border-b-2 border-yellow-500' : 'text-gray-500 hover:text-gray-700'}`}
                                        >
                                            Request/Report
                                        </Nav.Link>
                                    </Nav.Item>
                                    {userRole === 'INVESTOR' && (
                                        <Nav.Item>
                                            <Nav.Link
                                                eventKey="address"
                                                className={`px-4 py-2 font-medium ${key === 'address' ? 'text-yellow-500 border-b-2 border-yellow-500' : 'text-gray-500 hover:text-gray-700'}`}
                                            >
                                                Address
                                            </Nav.Link>
                                        </Nav.Item>
                                    )}
>>>>>>> 170837b6
                                    {userRole === 'FOUNDER' && (
                                        <Nav.Item>
                                            <Nav.Link
                                                eventKey="extended"
                                                className={`px-4 py-2 font-medium ${key === 'extended' ? 'text-yellow-500 border-b-2 border-yellow-500' : 'text-gray-500 hover:text-gray-700'}`}
                                            >
                                                Additional Information
                                            </Nav.Link>
                                        </Nav.Item>
                                    )}
                                </Nav>
                            </Col>
                        </Row>

                        <Row>
                            <Col sm={12}>
                                <Tab.Content>
                                    <Tab.Pane eventKey="basic">
                                        <BasicProfileInfo />
                                    </Tab.Pane>
                                    <Tab.Pane eventKey="request-report">
                                        <RequestManager />
                                    </Tab.Pane>
                                    {userRole === 'FOUNDER' && (
                                        <Tab.Pane eventKey="address">
                                            <UserAddressManager />
                                        </Tab.Pane>
                                    )}
                                    {userRole === 'FOUNDER' && (
                                        <Tab.Pane eventKey="extended">
                                            <ExtendedProfileInfo />
                                        </Tab.Pane>
                                    )}
                                </Tab.Content>
                            </Col>
                        </Row>
                    </Tab.Container>
                </Container>
            </Layout>
        </>
    );
}

export default function Profile() {
    return (
        <ProtectedRoute requiredRoles={['FOUNDER', 'INVESTOR']}>
            <ProfilePage />
        </ProtectedRoute>
    );
}<|MERGE_RESOLUTION|>--- conflicted
+++ resolved
@@ -57,22 +57,6 @@
                                             Basic Information
                                         </Nav.Link>
                                     </Nav.Item>
-                                    <Nav.Item>
-                                        <Nav.Link
-<<<<<<< HEAD
-                                            eventKey="address"
-                                            className={`px-4 py-2 font-medium ${key === 'address' ? 'text-yellow-500 border-b-2 border-yellow-500' : 'text-gray-500 hover:text-gray-700'}`}
-                                        >
-                                            Address
-                                        </Nav.Link>
-                                    </Nav.Item>
-=======
-                                            eventKey="request-report"
-                                            className={`px-4 py-2 font-medium ${key === 'request-report' ? 'text-yellow-500 border-b-2 border-yellow-500' : 'text-gray-500 hover:text-gray-700'}`}
-                                        >
-                                            Request/Report
-                                        </Nav.Link>
-                                    </Nav.Item>
                                     {userRole === 'INVESTOR' && (
                                         <Nav.Item>
                                             <Nav.Link
@@ -83,7 +67,6 @@
                                             </Nav.Link>
                                         </Nav.Item>
                                     )}
->>>>>>> 170837b6
                                     {userRole === 'FOUNDER' && (
                                         <Nav.Item>
                                             <Nav.Link
