--- conflicted
+++ resolved
@@ -11,12 +11,8 @@
 const PROJECT_CREATE_PHASE_ENDPOINT = (id) => `${API_BASE_URL}/funding-phase/${id}`;
 const PROJECT_UPDATE_PHASE_ENDPOINT = (id) => `${API_BASE_URL}/funding-phase/${id}`;
 const PROJECT_DELETE_PHASE_ENDPOINT = (id) => `${API_BASE_URL}/funding-phase/${id}`;
-<<<<<<< HEAD
-const PROJECT_BY_FOUNDER_ENDPOINT = `https://quanbeo.duckdns.org/api/v1/project/founder/current`;
-=======
 const PROJECT_BY_FOUNDER_ENDPOINT = `https://quanbeo.duckdns.org/api/v1/project/founder/all`;
 const PROJECT_CURRENT_BY_FOUNDER_ENDPOINT = `https://quanbeo.duckdns.org/api/v1/project/founder/current`;
->>>>>>> 5a41c14d
 const PROJECT_UPDATE_BASIC_INFO_ENDPOINT = (id) => `${API_BASE_URL}/project/update-basic-information/${id}`;
 const PROJECT_GET_FUNDING_PHASES_BY_PROJECTID_ENDPOINT = (id) => `${API_BASE_URL}/funding-phase/project/${id}`;
 const PROJECT_GET_FUNDING_PHASES_BY_PROJECTID_FOR_GUEST_ENDPOINT = (id) => `${API_BASE_URL}/funding-phase/guest/project/${id}`;
@@ -53,8 +49,6 @@
                 }
             });
 
-<<<<<<< HEAD
-=======
             const responseText = await response.text();
 
             // Try to parse the response as JSON
@@ -71,7 +65,6 @@
             }
 
             // If response wasn't successful, extract error message from the result
->>>>>>> 5a41c14d
             if (!response.ok) {
                 const errorMessage = result.error ||
                     result.message ||
@@ -80,19 +73,6 @@
 
                 throw new Error(errorMessage);
             }
-<<<<<<< HEAD
-
-            const result = await response.json();
-            console.log("getAllProjects raw response:", result);
-
-            if (!result || !result.data) {
-                console.error("Invalid response format:", result);
-                return [];
-            }
-
-            // Return the ENTIRE response so we have access to pagination data
-            return result;
-=======
 
             // Handle successful response
             if (!result || !result.data || !Array.isArray(result.data.data)) {
@@ -100,7 +80,6 @@
             }
 
             return result.data.data || [];
->>>>>>> 5a41c14d
         } catch (error) {
             console.error('Error fetching all projects:', error);
             throw error;
@@ -112,14 +91,6 @@
             const query = searchParams.query || '';
             const sort = searchParams.sort || '+createdAt';
 
-<<<<<<< HEAD
-            console.log("searchProjects request:", {
-                page, size, query, sort,
-                url: `${API_BASE_URL}/project/search?page=${page}&size=${size}&sort=${sort}&query=${query}`
-            });
-
-=======
->>>>>>> 5a41c14d
             const response = await fetch(
                 `${API_BASE_URL}/project/search?page=${page}&size=${size}&sort=${sort}&query=${query}`,
                 {
@@ -130,13 +101,7 @@
                 }
             );
 
-<<<<<<< HEAD
-            const data = await response.json();
-            console.log("searchProjects raw response:", data);
-            return data;
-=======
             return await response.json();
->>>>>>> 5a41c14d
         } catch (error) {
             console.error("Error fetching projects search:", error);
             throw new Error("Error fetching projects search");
